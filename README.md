# 🏗️ Spec-Kit Clean Architecture

> **Scaffolding + AI Generation for Clean Architecture Implementation**

[![RLHF Score](https://img.shields.io/badge/RLHF%20Score-Validation%20System-brightgreen)](https://github.com/thiagobutignon/spec-kit-clean-archicteture)
[![Clean Architecture](https://img.shields.io/badge/Clean%20Architecture-✓-blue)](https://blog.cleancoder.com/uncle-bob/2012/08/13/the-clean-architecture.html)
[![Templates](https://img.shields.io/badge/Templates-Backend%20|%20Frontend%20|%20Fullstack-purple)](./templates)
[![AI-NOTEs](https://img.shields.io/badge/AI--NOTEs-Guided%20Generation-orange)](./templates)
[![Claude AI](https://img.shields.io/badge/Claude%20AI-6%20Agents-cyan)](./.claude/agents)
[![CLI Tool](https://img.shields.io/badge/CLI-spec--ca-blue)](./bin/spec-ca)

## 📋 Overview

Spec-Kit Clean Architecture addresses common problems in AI code generation: monolithic files (>200 lines) and absence of architectural structure. The system combines modular scaffolding with template-based generation, following Clean Architecture, DDD, TDD, and SOLID principles to produce maintainable code.

<<<<<<< HEAD
## 🚀 Quick Start

### Installation

```bash
# Clone the repository
git clone https://github.com/thiagobutignon/spec-kit-clean-archicteture.git
cd spec-kit-clean-archicteture

# Install dependencies
npm install

# Make CLI available globally (optional)
npm link
```

### Create Your First Project

```bash
# Initialize a new Clean Architecture project
spec-ca init my-project --ai claude

# Or initialize in current directory
spec-ca init . --ai claude --here

# Check system requirements
spec-ca check
```

### Start Development Workflow

```bash
cd my-project

# 1. Establish project principles
/constitution

# 2. Create feature specification
/specify "User authentication with JWT tokens"

# 3. Clarify any ambiguities (optional)
/clarify

# 4. Create implementation plan
/plan from spec: SPEC-001

# 5. Generate actionable tasks
/tasks from plan: PLAN-001

# 6. Execute implementation
/implement from tasks: TASK-LIST
```

## 🎯 CLI Tool

The **`spec-ca`** CLI provides a complete toolkit for spec-driven Clean Architecture development:

### Commands

| Command | Description | Example |
|---------|-------------|---------|
| `spec-ca init [project]` | Initialize new Clean Architecture project | `spec-ca init my-app --ai claude` |
| `spec-ca check` | Validate system requirements | `spec-ca check` |
| `spec-ca --help` | Show usage information | `spec-ca --help` |

### Workflow Commands (within projects)

| Command | Purpose | Stage |
|---------|---------|-------|
| `/constitution` | Establish project principles | Foundation |
| `/specify` | Create feature specifications | Analysis |
| `/clarify` | Resolve ambiguities | Clarification |
| `/plan` | Map features to layers | Design |
| `/tasks` | Generate implementation tasks | Planning |
| `/analyze` | Validate consistency | Quality Assurance |
| `/implement` | Execute with templates | Implementation |

### Advanced Layer Commands

| Command | Purpose | Integration |
|---------|---------|-------------|
| `/01-plan-layer-features` | Detailed layer planning | Template generation |
| `/02-validate-layer-plan` | Validate layer plans | RLHF scoring |
| `/03-generate-layer-code` | Generate code from plans | .regent templates |
| `/04-reflect-layer-lessons` | Learn from implementation | Continuous improvement |
| `/05-evaluate-layer-results` | Architecture validation | Quality gates |
| `/06-execute-layer-steps` | Execute validated plans | Code generation |
| `/07-fix-layer-errors` | Fix architectural violations | Error correction |
| `/08-apply-layer-improvements` | Apply learning feedback | Template evolution |
| `/09-e2e-performance-testing` | End-to-end validation | Quality assurance |

## 🏗️ Hybrid Architecture: Spec-Driven + Layer-Driven

### The Innovation

Spec-Kit Clean Architecture uniquely combines **GitHub's spec-kit workflow** with **Clean Architecture layer templates** to create a deterministic AI development process:

```mermaid
graph LR
    A[User Intent] --> B[/constitution]
    B --> C[/specify]
    C --> D[/clarify]
    D --> E[/plan]
    E --> F[/tasks]

    F --> G[/01-plan-layer-features]
    G --> H[/02-validate-layer-plan]
    H --> I[/03-generate-layer-code]
    I --> J[/implement]

    J --> K[.regent Templates]
    K --> L[RLHF Validation]
    L --> M[Clean Architecture Code]
```

### Workflow Integration

| Phase | Spec-Driven | Layer-Driven | Output |
|-------|-------------|--------------|--------|
| **Foundation** | `/constitution` | Project principles | Constitution with CA rules |
| **Analysis** | `/specify` → `/clarify` | Requirements analysis | Clear specifications |
| **Design** | `/plan` | `/01-plan-layer-features` | Layer-mapped implementation plan |
| **Planning** | `/tasks` | `/02-validate-layer-plan` | Validated, layer-specific tasks |
| **Implementation** | `/implement` | `/03-generate-layer-code` | .regent template execution |
| **Validation** | `/analyze` | `/09-e2e-performance-testing` | Quality assurance |

### Always Greenfield Architecture

Every feature becomes a **self-contained vertical slice**:

```
features/[domain]/[use-case]/
├── domain/           # 🎯 Pure business logic (zero dependencies)
├── data/            # 💾 Repository implementations
├── infra/           # 🔌 External integrations
├── presentation/    # 🌐 Controllers/Components
└── main/           # 🚀 Dependency injection
```

**Benefits:**
- ✅ **Legacy becomes greenfield** - Each feature is clean and modern
- ✅ **Parallel development** - Teams work on independent slices
- ✅ **Zero architectural debt** - Clean Architecture enforced always
- ✅ **Incremental adoption** - Add features without affecting existing code

## 🔧 Technical Approach

### Problem Statement

Current AI code generation typically produces:

- **Monolithic files**: 200+ line files with mixed responsibilities
- **Architectural inconsistency**: No structural enforcement or patterns
- **Variable quality**: Same input may generate different output quality

### Solution: Scaffolding + AI Generation Hybrid

#### 1. **Scaffolding as Starting Point**

- Initialize projects with modular scaffolding for CRUDs and recurring functionalities
- AI adapts templates creatively, inserting only necessary code
- `.regent` templates provide base architectural structure

#### 2. **Architecture Compliance**

- **Feature Slice Architecture**: Separation of responsibilities and scalability
- **Clean Architecture**: Application of SOLID principles and design patterns
- **Modular structure**: Prevents monolithic files

```yaml
# Feature slice structure
features/user/
├── create-user/          # Atomic use case
│   ├── domain/          # Interfaces and business rules
│   ├── data/            # Implementations
│   ├── presentation/    # Controllers/Components
│   └── main/            # Dependency injection
```

#### 3. **Supporting Tools**

- **Serena MCP**: Codebase search and indexing
- **Context7 MCP**: Updates with current programming practices
- **Chrome DevTools MCP**: Real-time bug inspection and corrections
=======
## 🔧 Technical Approach

### Problem Statement

Current AI code generation typically produces:

- **Monolithic files**: 200+ line files with mixed responsibilities
- **Architectural inconsistency**: No structural enforcement or patterns
- **Variable quality**: Same input may generate different output quality

### Solution: Scaffolding + AI Generation Hybrid

#### 1. **Scaffolding as Starting Point**

- Initialize projects with modular scaffolding for CRUDs and recurring functionalities
- AI adapts templates creatively, inserting only necessary code
- `.regent` templates provide base architectural structure

#### 2. **Architecture Compliance**

- **Feature Slice Architecture**: Separation of responsibilities and scalability
- **Clean Architecture**: Application of SOLID principles and design patterns
- **Modular structure**: Prevents monolithic files

```yaml
# Feature slice structure
features/user/
├── create-user/          # Atomic use case
│   ├── domain/          # Interfaces and business rules
│   ├── data/            # Implementations
│   ├── presentation/    # Controllers/Components
│   └── main/            # Dependency injection
```

#### 3. **Supporting Tools**

- **Serena MCP**: Codebase search and indexing
- **Context7 MCP**: Updates with current programming practices
- **Chrome DevTools MCP**: Real-time bug inspection and corrections

#### 4. **Structured Development Cycle**

```bash
# TDD workflow
git checkout -b feat/user/create-user
# 1. RED: Initial failing unit test
npm test -- create-user.spec.ts  # Expected failure
git commit -m "test(domain): add failing tests for CreateUser"
# 2. GREEN: Minimal implementation
npm test -- create-user.spec.ts  # Passes
git commit -m "feat(domain): implement CreateUser"
# 3. REFACTOR: Improvements and optimization
git commit -m "refactor(domain): optimize CreateUser validation"
# 4. PR and automated review
claude /review  # Review via Claude Code
```

#### 5. **Continuous Learning**

- **Feedback cycle**: Based on failure logs and automated RLHF
- **Template versioning**: Iterative improvements reduce error repetition
- **Adaptive patterns**: System learns from successful and failed executions

### Outcome

This process enables consistent deliveries in both **Greenfield** and **Brownfield** projects, maintaining quality and clean architecture.

- **Serena MCP**: Semantic codebase analysis and intelligent search
- **Context7 MCP**: Current programming knowledge and best practices
- **Chrome DevTools MCP**: Runtime debugging and performance insights
- **Verified Information**: Reduces errors through factual context

### 🎯 Architecture Benefits

#### **Feature Slice Architecture**

Every use case is self-contained, enabling "always greenfield" development even in legacy systems:

```
features/user/
├── create-user/     # Atomic use case slice
│   ├── domain/      # Pure business interface
│   ├── data/        # Implementation
│   ├── presentation/ # HTTP controller
│   └── main/        # Wiring
└── update-user/     # Independent slice
    ├── domain/
    ├── data/
    ├── presentation/
    └── main/
```

#### **Quality Outcomes**

- **Input Consistency**: Templates provide consistent structure
- **Architectural Compliance**: Built-in validation prevents violations
- **Development Patterns**: TDD, atomic commits, PR workflow integrated
- **Scalable Approach**: Suitable for various project sizes

### 🚀 Technical Differentiation

| Aspect           | Traditional Scaffolding    | Pure AI Generation    | Spec-Kit Clean Architecture     |
| ---------------- | -------------------------- | --------------------- | ------------------------------- |
| **Structure**    | Rigid, requires adaptation | None, variable output | Flexible within constraints     |
| **Quality**      | Consistent but basic       | Variable              | Consistent with validation      |
| **Architecture** | Basic patterns             | No enforcement        | Clean Architecture enforced     |
| **Learning**     | Static                     | None                  | Continuous improvement via RLHF |
| **Context**      | Limited                    | AI knowledge only     | Multiple context sources        |
| **Workflow**     | Manual adaptation          | Ad-hoc                | Structured development process  |
>>>>>>> 8b51485a

#### 4. **Structured Development Cycle**

```bash
# TDD workflow
git checkout -b feat/user/create-user
# 1. RED: Initial failing unit test
npm test -- create-user.spec.ts  # Expected failure
git commit -m "test(domain): add failing tests for CreateUser"
# 2. GREEN: Minimal implementation
npm test -- create-user.spec.ts  # Passes
git commit -m "feat(domain): implement CreateUser"
# 3. REFACTOR: Improvements and optimization
git commit -m "refactor(domain): optimize CreateUser validation"
# 4. PR and automated review
claude /review  # Review via Claude Code
```

#### 5. **Continuous Learning**

- **Feedback cycle**: Based on failure logs and automated RLHF
- **Template versioning**: Iterative improvements reduce error repetition
- **Adaptive patterns**: System learns from successful and failed executions

### Outcome

This process enables consistent deliveries in both **Greenfield** and **Brownfield** projects, maintaining quality and clean architecture.

- **Serena MCP**: Semantic codebase analysis and intelligent search
- **Context7 MCP**: Current programming knowledge and best practices
- **Chrome DevTools MCP**: Runtime debugging and performance insights
- **Verified Information**: Reduces errors through factual context

### 🎯 Architecture Benefits

#### **Feature Slice Architecture**

Every use case is self-contained, enabling "always greenfield" development even in legacy systems:

```
features/user/
├── create-user/     # Atomic use case slice
│   ├── domain/      # Pure business interface
│   ├── data/        # Implementation
│   ├── presentation/ # HTTP controller
│   └── main/        # Wiring
└── update-user/     # Independent slice
    ├── domain/
    ├── data/
    ├── presentation/
    └── main/
```

#### **Quality Outcomes**

- **Input Consistency**: Templates provide consistent structure
- **Architectural Compliance**: Built-in validation prevents violations
- **Development Patterns**: TDD, atomic commits, PR workflow integrated
- **Scalable Approach**: Suitable for various project sizes

### 🚀 Technical Differentiation

| Aspect           | Traditional Scaffolding    | Pure AI Generation    | Spec-Kit Clean Architecture     |
| ---------------- | -------------------------- | --------------------- | ------------------------------- |
| **Structure**    | Rigid, requires adaptation | None, variable output | Flexible within constraints     |
| **Quality**      | Consistent but basic       | Variable              | Consistent with validation      |
| **Architecture** | Basic patterns             | No enforcement        | Clean Architecture enforced     |
| **Learning**     | Static                     | None                  | Continuous improvement via RLHF |
| **Context**      | Limited                    | AI knowledge only     | Multiple context sources        |
| **Workflow**     | Manual adaptation          | Ad-hoc                | Structured development process  |

## 🚀 What's New - v7.0 - COMPLETE CLI INTEGRATION

### 🎯 Spec-Kit CLI Integration (NEW!)

- **Complete CLI Tool**: `spec-ca` command-line interface for project initialization
- **Hybrid Workflow**: Seamless integration between spec-driven and layer-driven development
- **7 Spec-Driven Commands**: Full workflow from `/constitution` to `/implement`
- **Project Structure**: Automatic `.specify/` directory setup with constitution template
- **Multi-AI Support**: Compatible with Claude, Gemini, Copilot, and Cursor

### 📦 Prerequisites

- **Node.js**: >= 18.0.0
- **TypeScript**: >= 5.0.0
- **Claude Code CLI**: Latest version installed (for best experience)
- **Git**: Configured with GitHub credentials
- **npm/yarn**: Package manager installed

## 🚀 Previous Release - v6.1 - E2E TESTING & PERFORMANCE VALIDATION

### 🎯 Chrome DevTools MCP Integration (NEW!)

- **E2E Testing Command**: New `/09-e2e-performance-testing` for comprehensive validation
- **Performance Monitoring**: Real-time Core Web Vitals and performance insights
- **Runtime Validation**: Verify Clean Architecture compliance during execution
- **Visual Testing**: Screenshot-based regression testing
- **Network Analysis**: API contract validation and monitoring

### 🤖 Claude AI Agents (v6.0)

- **6 Specialized Agents**: Each with deep expertise in specific domains
- **Automated Workflows**: 9-phase generation process (now includes E2E testing)
- **Stack-Specific Experts**: Backend, Frontend, and Fullstack specialists
- **Architecture Validation**: Layer-validator with runtime checks via Chrome DevTools
- **Domain Planning**: DDD expert for feature architecture
- **Integrated with Core Tools**: Full integration with execute-steps.ts, validate-template.ts, core/rlhf-system.ts, and Chrome DevTools MCP

### 📁 Project Reorganization (NEW!)

- **Core System**: Centralized in `core/` directory (rlhf-system.ts, logger.ts)
- **Scripts**: Automation tools in `scripts/` directory
- **Agent System**: Claude agents in `.claude/agents/`
- **Command System**: Workflow commands in `.claude/commands/`

## 📚 Previous Release - v5.0 - ENHANCED ARCHITECTURE

### 🎯 Layer-Specific Template Generation

- **✅ 15 Focused Templates**: Generated on-demand from modular parts
- **✅ Build System**: `./templates/build-template.sh` generates all layer combinations
- **✅ Target × Layer Matrix**: backend/frontend/fullstack × domain/data/infra/presentation/main
- **✅ Modular Architecture**: 46 template parts for maximum flexibility
- **✅ JSON Schema Validation**: 16 schemas for layer-specific validation

### 🤖 Enhanced RLHF Integration

- **Layer-Aware Scoring**: Context-specific architectural validation
- **Centralized Logic**: All scoring rules in `EnhancedRLHFSystem`
- **Template Pattern Loading**: Automatic pattern extraction from templates
- **Score Impact System**: Template-defined penalties and bonuses
- **Performance Caching**: Pattern caching with 5-minute expiry

### 📊 Advanced Validation & Execution

- **Pre-execution Validation**: Templates validated before running
- **Layer Detection**: Automatic layer identification from filenames
- **Batch Execution**: `--all`, `--layer=domain`, `--target=backend`
- **Contextual Error Messages**: Layer-specific guidance on failures
- **Progress Tracking**: Real-time execution monitoring

### 🔄 Brownfield & Greenfield Support

- **Greenfield**: Generate complete features from scratch
- **Brownfield**: Intelligent refactoring with `<<<FIND>>>/<<<REPLACE>>>` patterns
- **Migration Paths**: Gradual adoption in existing codebases

## 🤖 AI Agent System

### Specialized Agents

Our system includes 6 specialized AI agents that work together to generate Clean Architecture compliant code:

| Agent                            | Model | Expertise                               | Integration                                                 |
| -------------------------------- | ----- | --------------------------------------- | ----------------------------------------------------------- |
| **clean-architecture-generator** | Opus  | Orchestrates complete 8-phase workflow  | execute-steps.ts, validate-template.ts, core/rlhf-system.ts |
| **layer-validator**              | Opus  | Validates Clean Architecture compliance | Detects violations, predicts RLHF scores                    |
| **backend-specialist**           | Opus  | Backend patterns, Node.js, databases    | All 5 backend layers                                        |
| **frontend-specialist**          | Opus  | React, Vue, Angular, state management   | All 5 frontend layers                                       |
| **fullstack-architect**          | Opus  | API contracts, shared types, monorepo   | End-to-end integration                                      |
| **domain-feature-planner**       | Opus  | DDD, bounded contexts, domain modeling  | Business to technical specs                                 |

### 9-Phase Workflow Commands

The agents use these commands sequentially to generate and validate code:

```bash
# Phase 1: Planning
/01-plan-layer-features [feature] --layer=[domain|data|infra|presentation|main]

# Phase 2: Validation
/02-validate-layer-plan from json: [plan]

# Phase 3: Code Generation
/03-generate-layer-code from json: [validated-plan]

# Phase 4: Reflection (Optimize for RLHF +2)
/04-reflect-layer-lessons from yaml: [code]

# Phase 5: Evaluation (Architecture Review)
/05-evaluate-layer-results from yaml: [reflected]

# Phase 6: Execution
/06-execute-layer-steps from yaml: [approved]

# Phase 7: Error Handling (if needed)
/07-fix-layer-errors from yaml: [failed]

# Phase 8: Continuous Improvement
/08-apply-layer-improvements

# Phase 9: E2E Performance Testing (NEW!)
/09-e2e-performance-testing --feature_path=[path] --test_type=[full|performance|visual|api]
```

### Using AI Agents

#### Complete Feature Generation Example

```bash
# Example: Generate complete user authentication feature
claude "Use the clean-architecture-generator agent to create user authentication with email and password"

# This will automatically:
# 1. Plan all 5 layers (domain, data, infra, presentation, main)
# 2. Generate 20+ files with proper structure
# 3. Validate Clean Architecture compliance
# 4. Achieve RLHF score +2 (EXCELLENT)
# 5. Generate tests for each layer
```

#### Expected Output Structure

```
features/authentication/
├── login-user/
│   ├── domain/          # Interfaces and entities
│   ├── data/            # Use case implementations
│   ├── infra/           # External adapters
│   ├── presentation/    # Controllers/Components
│   └── main/            # Dependency injection
├── register-user/       # Another use case
└── shared/              # Shared auth resources
```

#### Specialist Agent Examples

```bash
# Backend API Design
claude "Use the backend-specialist agent to design RESTful API for order management"
# Output: Complete API with controllers, DTOs, validation, and OpenAPI docs

# Frontend Component Architecture
claude "Use the frontend-specialist agent to create product catalog with filtering"
# Output: React components with state management, hooks, and Clean Architecture

# Architecture Validation
claude "Use the layer-validator agent to check for dependency violations in src/"
# Output: Detailed report with violations, RLHF score, and fixes
```

## 🏛️ Complete Clean Architecture

```
┌─────────────────────────────────────────────────────────────┐
│                        MAIN LAYER                            │
│   Composition Root │ Factories │ Dependency Injection       │
├─────────────────────────────────────────────────────────────┤
│                     PRESENTATION LAYER                       │
│  Controllers │ Middlewares │ Routes │ Server Actions │ UI   │
├─────────────────────────────────────────────────────────────┤
│                        DOMAIN LAYER                          │
│    Use Cases │ Entities │ Value Objects │ Errors │ DTOs    │
├─────────────────────────────────────────────────────────────┤
│                         DATA LAYER                           │
│    Use Case Implementations │ Protocols │ Repositories      │
├─────────────────────────────────────────────────────────────┤
│                    INFRASTRUCTURE LAYER                      │
│   Database │ Cache │ HTTP │ WebSocket │ Storage │ Crypto   │
└─────────────────────────────────────────────────────────────┘
```

## 🎯 Feature-Based Architecture with Use Case Slices

### Hybrid Approach: Feature Modules + Use Case Slices

Our architecture combines the best of both worlds:

```
src/
├── features/                         # Feature-based modules
│   ├── user-management/              # Feature module
│   │   ├── create-user/              # Use case slice
│   │   │   ├── domain/               # Domain layer
│   │   │   ├── data/                 # Data layer
│   │   │   ├── infra/                # Infrastructure (if needed)
│   │   │   └── presentation/         # Presentation layer
│   │   ├── update-user/              # Another use case slice
│   │   ├── delete-user/              # Another use case slice
│   │   ├── shared/                   # Shared within feature
│   │   │   ├── domain/               # Shared entities, VOs
│   │   │   ├── infra/                # Feature-specific repositories
│   │   │   └── utils/                # Feature utilities
│   │   └── main/                     # Feature composition
│   │       ├── factories/            # Use case factories
│   │       └── routes/               # Feature routes
│   ├── authentication/               # Another feature
│   └── billing/                      # Another feature
└── shared/                           # Global shared resources
    ├── domain/                       # Global domain types
    ├── infra/                        # Global infrastructure
    └── utils/                        # Global utilities
```

### Why Feature Modules with Use Case Slices?

**Feature Modules** provide:

- 🎯 **Domain Cohesion**: Related use cases stay together
- 📦 **Encapsulation**: Features are self-contained
- 🔄 **Reusability**: Shared resources within feature boundary
- 🚀 **Team Scalability**: Teams own entire features

**Use Case Slices** provide:

- ⚡ **Atomic Delivery**: Each use case is independently deployable
- 🧪 **Isolated Testing**: Test one use case without affecting others
- 🔒 **Reduced Coupling**: Use cases don't depend on each other
- 📝 **Clear Commits**: Each slice = one atomic git commit

### Vertical Slice Architecture

Each use case is implemented vertically through all layers:

```mermaid
graph TD
    subgraph "Feature: User Management"
        subgraph "Use Case: Create User"
            A1[Domain Interface] --> A2[Data Implementation]
            A2 --> A3[Infrastructure Adapters]
            A3 --> A4[Presentation Controller]
            A4 --> A5[Route/Handler]
        end

        subgraph "Use Case: Update User"
            B1[Domain Interface] --> B2[Data Implementation]
            B2 --> B3[Shared Repository]
            B3 --> B4[Presentation Controller]
            B4 --> B5[Route/Handler]
        end
    end

    A3 -.-> SR[Shared Repository in Feature]
    B3 -.-> SR
```

### Implementation Flow

```yaml
# 1. Create feature module
feat/user-management/

# 2. Add first use case slice
feat/user-management/create-user/
  ├── domain/usecases/create-user.ts
  ├── data/usecases/db-create-user.ts
  └── presentation/controllers/create-user-controller.ts

# 3. Add shared resources when needed
feat/user-management/shared/
  ├── domain/entities/user.ts
  └── infra/db/user-repository.ts

# 4. Add more use cases
feat/user-management/update-user/
feat/user-management/delete-user/

# 5. Compose in main
feat/user-management/main/
  ├── factories/create-user-factory.ts
  └── routes/user-routes.ts
```

## 📁 Complete Project Structure

```
spec-kit-clean-archicteture/
├── .claude/
│   ├── agents/                          # AI Agent Definitions (NEW!)
│   │   ├── clean-architecture-generator.md
│   │   ├── layer-validator.md
│   │   ├── backend-specialist.md
│   │   ├── frontend-specialist.md
│   │   ├── fullstack-architect.md
│   │   └── domain-feature-planner.md
│   └── commands/                        # Workflow Commands (NEW!)
│       ├── 01-plan-layer-features.md
│       ├── 02-validate-layer-plan.md
│       ├── 03-generate-layer-code.md
│       ├── 04-reflect-layer-lessons.md
│       ├── 05-evaluate-layer-results.md
│       ├── 06-execute-layer-steps.md
│       ├── 07-fix-layer-errors.md
│       └── 08-apply-layer-improvements.md
├── core/                                # Core System (REORGANIZED!)
│   ├── rlhf-system.ts                  # Enhanced RLHF with layer awareness
│   ├── logger.ts                       # Centralized logging
│   └── utils.ts                        # Shared utilities
├── scripts/                             # Automation Scripts (REORGANIZED!)
│   ├── rlhf-autofix.ts                 # Automatic fix generation
│   ├── rlhf-dashboard.ts               # Score dashboard
│   └── rollback-manager.ts             # Safe rollback system
├── templates/
│   └── parts/                           # Modular template components
│   ├── backend/
│   │   ├── 01-structure.part.regent      # Project structure
│   │   ├── 02-architecture.part.regent   # Architecture rules
│   │   ├── 03-rules.part.regent         # Clean Architecture rules
│   │   └── steps/
│   │       ├── 01-domain.part.regent    # Domain layer (contracts)
│   │       ├── 01-domain.part.schema.json # Domain validation schema
│   │       ├── 02-data.part.regent      # Data layer (implementations)
│   │       ├── 02-data.part.schema.json # Data validation schema
│   │       ├── 03-infra.part.regent     # Infrastructure (adapters)
│   │       ├── 03-infra.part.schema.json # Infra validation schema
│   │       ├── 04-presentation.part.regent # Presentation (controllers)
│   │       ├── 04-presentation.part.schema.json # Presentation schema
│   │       ├── 05-main.part.regent      # Main (composition root)
│   │       └── 05-main.part.schema.json # Main validation schema
│   ├── frontend/                         # (similar structure with schemas)
│   ├── fullstack/                        # (similar structure with schemas)
│   └── shared/
│       ├── 00-header.part.regent         # Shared metadata
│       ├── 01-footer.part.regent         # RLHF patterns & troubleshooting
│       └── steps/
│           └── validation.part.regent    # Validation composites
├── build-template.sh                     # Generates 15 layer-specific templates
├── .gitignore                            # Ignores generated templates
└── [Generated on-demand]:
    ├── backend-domain-template.regent    # Generated: backend + domain
    ├── backend-data-template.regent      # Generated: backend + data
    ├── backend-infra-template.regent     # Generated: backend + infra
    ├── frontend-presentation-template.regent # Generated: frontend + presentation
    └── ... (15 total combinations)
```

## 🤖 AI-NOTEs System

### Strategic Placement

AI-NOTEs are placed at critical decision points to guide AI code generation:

```yaml
# AI-NOTE: Vertical slicing ensures atomic feature delivery
# Complete one use case through ALL layers before starting another
execution_order:
  approach: "Vertical Slice Architecture"

# AI-NOTE: Dependency direction is INWARD toward domain
# Any outward dependency is a CRITICAL violation
dependency_rules:
  domain:
    can_import_from: [] # Domain imports nothing
```

### FIND/REPLACE Patterns

Every refactoring pattern includes comprehensive AI guidance:

```yaml
<<<FIND>>>
# AI-NOTE: Identify axios imports and usage
# Look for: import axios from 'axios'
# Replace ALL axios calls with FetchHttpClient
[ORIGINAL_CODE]
<<<REPLACE>>>
# AI-NOTE: Ensure replacement:
# - Uses FetchHttpClient from infra layer
# - Implements proper error handling
# - Uses dependency injection
[REFACTORED_CODE]
```

## 🎯 Key Features

### Backend Features (All 5 Layers)

- **Domain Layer**: Use cases, entities, value objects, domain errors
- **Data Layer**: Use case implementations, protocols, DTOs
- **Infrastructure**: Prisma ORM, Redis cache, crypto adapters
- **Presentation**: Express/Fastify controllers, middleware pipeline
- **Main Layer**: Composition root, factories, dependency injection
- **TDD Approach**: RED-GREEN-REFACTOR with Vitest

### Frontend Features (All 5 Layers)

- **Domain Layer**: Business interfaces, entities, types
- **Data Layer**: HTTP clients, storage protocols
- **Infrastructure**: Fetch adapters, IndexedDB, WebSocket
- **Presentation**: React components, hooks, Server Actions
- **Main Layer**: Next.js 15 App Router composition, providers
- **Modern Stack**: Shadcn UI, Tailwind CSS, Zod validation

### Fullstack Features (Complete Integration)

- **Unified Domain**: Shared business models across stack
- **Dual Infrastructure**: Backend (Prisma/Redis) + Frontend (Fetch/IndexedDB)
- **API Routes**: Next.js API handlers with validation
- **Server Actions**: Direct database mutations
- **Main Composition**: Unified factories and dependency injection
- **E2E Type Safety**: Complete TypeScript coverage

## 🚀 Quick Start

### Installation

```bash
# Clone the repository
git clone https://github.com/thiagobutignon/spec-kit-clean-archicteture.git
cd spec-kit-clean-archicteture

# Install dependencies
npm install
```

### Generate Layer-Specific Templates

```bash
# IMPORTANT: Run from project root, not from templates directory
./templates/build-template.sh

# This generates 15 templates:
# - backend: domain, data, infra, presentation, main
# - frontend: domain, data, infra, presentation, main
# - fullstack: domain, data, infra, presentation, main
```

Generated templates follow the pattern: `[target]-[layer]-template.regent`

### Validate Templates with Schemas

```bash
# Validate a specific template against its JSON schema
npx tsx validate-template.ts templates/backend-domain-template.regent

# Validate all generated templates
npx tsx validate-template.ts --all

# The validator automatically:
# - Detects the layer from filename
# - Loads the appropriate JSON schema
# - Performs layer-specific validations
# - Checks for architectural violations
```

### Execute Templates with Layer-Aware System

```bash
# Execute with layer-aware RLHF scoring
npx tsx execute-steps.ts templates/backend-domain-template.regent

# The executor provides:
# - Pre-execution validation
# - Layer-specific architectural checks
# - Centralized RLHF scoring
# - Contextual error messages

# Batch execution options:
npx tsx execute-steps.ts --all              # All templates
npx tsx execute-steps.ts --layer=domain     # All domain templates
npx tsx execute-steps.ts --target=backend   # All backend templates
```

### RLHF Analysis with Layer Context

```bash
# Analyze execution with layer awareness
npx tsx rlhf-system.ts analyze implementation.yaml domain backend

# Generate layer-specific report
npx tsx rlhf-system.ts report domain backend

# View loaded patterns for a layer
npx tsx rlhf-system.ts patterns domain
```

### Benefits of This Approach

#### For Development

- **Parallel Development**: Multiple devs can work on different use cases
- **No Merge Conflicts**: Each use case is isolated
- **Progressive Enhancement**: Add use cases incrementally
- **Easy Refactoring**: Change one use case without affecting others

#### For Testing

- **Unit Testing**: Test each layer independently
- **Integration Testing**: Test vertical slices
- **Feature Testing**: Test entire features
- **E2E Testing**: Test user journeys across features

#### For Architecture

- **Clean Boundaries**: Clear separation of concerns
- **No Circular Dependencies**: Unidirectional flow
- **Scalable Structure**: Grows naturally with features
- **Domain Focus**: Business logic stays pure

## 📊 Enhanced RLHF Scoring System

### Layer-Aware Intelligent Scoring

The system now provides context-specific scoring based on architectural layer:

| Score  | Level             | Description                                     |
| ------ | ----------------- | ----------------------------------------------- |
| **+2** | 🏆 EXCELLENT      | Clean Architecture + DDD + Layer Best Practices |
| **+1** | ✅ GOOD           | Valid implementation following patterns         |
| **0**  | ⚠️ LOW CONFIDENCE | Missing references or unclear implementation    |
| **-1** | ❌ RUNTIME ERROR  | Lint failures, test failures, build errors      |
| **-2** | 💥 CATASTROPHIC   | Architecture violations, dependency issues      |

### Layer-Specific Scoring Rules

#### Domain Layer

```yaml
penalties:
  -2: External dependencies (axios, fetch, prisma)
  -1: Missing value objects or entities
bonuses:
  +1: Proper value objects, aggregate roots
  +2: Complete ubiquitous language implementation
```

#### Data Layer

```yaml
penalties:
  -2: Direct DB access without repository pattern
  -1: Missing interface implementation
bonuses:
  +1: Proper protocol implementation
  +2: Complete DTO mapping
```

#### Infrastructure Layer

```yaml
penalties:
  -1: Missing error handling
  -1: No retry logic for external services
bonuses:
  +1: Proper adapter pattern
  +2: Circuit breakers and resilience patterns
```

#### Presentation Layer

```yaml
penalties:
  -2: Business logic in controllers/components
  -1: Missing validation
bonuses:
  +1: Clean separation of concerns
  +2: Proper MVC/MVP implementation
```

#### Main Layer

```yaml
penalties:
  -1: Direct instantiation instead of factories
  -1: Missing dependency injection
bonuses:
  +1: Factory pattern usage
  +2: Complete composition root
```

## 🔄 Brownfield Refactoring

The system includes intelligent refactoring capabilities for existing codebases:

### Automatic Detection

```yaml
# The AI identifies violations:
- Business logic in controllers → Extract to use cases
- Direct database access → Implement repository pattern
- axios usage → Replace with FetchHttpClient
- localStorage in components → Use storage adapters
```

### Safe Refactoring

```yaml
steps:
  - Create rollback point
  - Identify violations
  - Apply transformations
  - Validate changes
  - Run tests
  - Commit if successful
```

## 🛠️ Template Customization

### Configure for Your Project

1. **Update Placeholders**:

```yaml
__PROJECT_NAME__: "my-awesome-app"
__FEATURE_NAME_PASCAL_CASE__: "UserAuthentication"
__USE_CASE_NAME_KEBAB_CASE__: "login-user"
```

2. **Customize Infrastructure**:

```yaml
infrastructure:
  backend:
    database: "prisma-postgresql" # or "drizzle"
    cache: "redis" # or "in-memory"
  frontend:
    http: "fetch" # enforced, no axios
    storage: "indexedDB" # or "localStorage"
```

3. **Add Custom Rules**:

```yaml
architecture_rules:
  custom:
    - "No console.log in production"
    - "All async functions must have error handling"
    - "Components must be under 200 lines"
```

## 📈 Architecture Compliance

### Dependency Rules Enforcement

```typescript
// ✅ VALID: Domain imports nothing
// domain/usecases/login.ts
export interface Login {
  execute(input: LoginInput): Promise<LoginOutput>;
}

// ✅ VALID: Data imports from domain
// data/usecases/remote-login.ts
import { Login } from "@/domain/usecases/login";

// ❌ INVALID: Domain importing from data (RLHF: -2)
// domain/usecases/login.ts
import { HttpClient } from "@/data/protocols/http"; // VIOLATION!
```

### Vertical Slicing

Each feature is implemented completely through all layers:

```
feature/user-authentication/
├── domain/
│   ├── usecases/
│   ├── entities/
│   └── errors/
├── data/
│   ├── usecases/
│   └── protocols/
├── infra/
│   ├── cache/
│   └── external/
└── presentation/
    ├── controllers/
    └── middlewares/
```

## 🧪 Testing Strategy

### Layer-Specific Testing

| Layer              | Strategy     | Coverage Target | Tools               |
| ------------------ | ------------ | --------------- | ------------------- |
| **Domain**         | Unit Tests   | High            | Vitest              |
| **Data**           | Unit + Mocks | High            | Vitest + Spies      |
| **Infrastructure** | Integration  | 80%             | Vitest + Test DB    |
| **Presentation**   | Unit + E2E   | High            | Vitest + Playwright |

### Test Patterns

```typescript
// AI-NOTE: Avoid random data in tests
// Use deterministic, fixed test data

// ✅ GOOD: Fixed test data
const mockUser = {
  id: "test-id-123",
  name: "Test User",
  email: "test@example.com",
};

// ❌ BAD: Random data (RLHF: -1)
const mockUser = {
  id: faker.datatype.uuid(), // VIOLATION!
  name: faker.name.findName(), // VIOLATION!
};
```

## 📚 Complete Template Coverage

### Template System Statistics

- **Total Templates**: 15 layer-specific templates (generated on-demand)
- **Template Parts**: 46 modular components
- **JSON Schemas**: 16 schemas for layer-specific validation
- **AI-NOTEs**: Strategic guidance notes throughout templates
- **RLHF Integration**: Centralized layer-aware scoring
- **Pattern Loading**: Automatic extraction from templates
- **Template Coverage**: Comprehensive layer implementation

### Backend Templates (5 Complete Layers)

- **01-domain.part.regent**: Use cases, entities, errors, value objects
- **02-data.part.regent**: Use case implementations, protocols, DTOs
- **03-infra.part.regent**: Prisma repositories, Redis cache, crypto adapters
- **04-presentation.part.regent**: Express/Fastify controllers, middlewares, routes
- **05-main.part.regent**: Factories, composition root, dependency injection

### Frontend Templates (5 Complete Layers)

- **01-domain.part.regent**: Business interfaces, entities, types
- **02-data.part.regent**: HTTP clients, storage protocols
- **03-infra.part.regent**: Fetch adapters, IndexedDB, WebSocket
- **04-presentation.part.regent**: React components, hooks, Server Actions
- **05-main.part.regent**: Next.js 15 App Router, providers, middleware

### Fullstack Templates (5 Complete Layers)

- **01-domain.part.regent**: Unified domain models
- **02-data.part.regent**: Shared data layer protocols
- **03-infra.part.regent**: Dual-stack infrastructure
- **04-presentation.part.regent**: API routes + UI components
- **05-main.part.regent**: Complete composition root

### Shared Templates

- **validation.part.regent**: ValidationComposite pattern for all project types

## 🔍 VS Code Integration

The project includes comprehensive VS Code settings for optimal development:

```json
{
  "files.associations": {
    "*.regent": "yaml"
  },
  "yaml.schemas": {
    // 16 JSON schemas for all layer/target combinations
    "./templates/parts/backend/steps/01-domain.part.schema.json": ["..."],
    "./templates/parts/frontend/steps/02-data.part.schema.json": ["..."],
    "./templates/parts/fullstack/steps/03-infra.part.schema.json": ["..."]
    // ... all schemas mapped
  }
}
```

Benefits:

- **IntelliSense**: Auto-completion for template fields
- **Real-time Validation**: Schema validation as you type
- **Layer-Specific**: Each layer has its own schema
- **Error Detection**: Immediate feedback on template errors
- **Documentation**: Inline documentation from schemas

## 🛠️ Key Tools & Scripts

### Core Executors

- **`execute-steps.ts`**: Layer-aware template executor with pre-validation
- **`validate-template.ts`**: Unified validator using JSON schemas
- **`rlhf-system.ts`**: Centralized RLHF scoring with layer context
- **`build-template.sh`**: Generates 15 layer-specific templates

### System Architecture

```
┌─────────────────────────────┐
│      Execute Steps          │
│  - Detects layer from file  │
│  - Pre-validates template   │
└────────────┬────────────────┘
             │
             ▼
┌─────────────────────────────┐
│       RLHF System           │
│  - Centralized scoring      │
│  - Pattern loading          │
│  - Layer-aware validation   │
└────────────┬────────────────┘
             │
             ▼
┌─────────────────────────────┐
│     Template Patterns       │
│  - Loaded from parts        │
│  - Score impacts defined    │
│  - Layer-specific rules     │
└─────────────────────────────┘
```

## 🤝 Contributing

We welcome contributions! See [CONTRIBUTING.md](CONTRIBUTING.md) for guidelines.

### Areas for Contribution

- Additional language support (Python, Go, Rust)
- More infrastructure adapters (AWS, GCP, Azure)
- Enhanced testing patterns
- Performance optimizations
- Documentation improvements
- Layer-specific pattern definitions

## 📝 License

MIT License - See [LICENSE](LICENSE) file for details.

## 🙏 Credits

### Core Inspiration

- **[GitHub Spec-Kit](https://github.com/github/spec-kit)** - Original specification framework
- **[Rodrigo Manguinho](https://github.com/rmanguinho)** - Clean Architecture patterns
- **[Uncle Bob Martin](https://blog.cleancoder.com)** - Clean Architecture principles

### Technologies

- **TypeScript** - Type-safe development
- **YAML/JSON** - Configuration and schemas
- **Claude AI** - Intelligent code generation
- **Vitest** - Testing framework
- **Prisma** - Database ORM
- **Next.js** - React framework

## 🔧 Troubleshooting

### Common Issues and Solutions

#### Agent-Related Issues

- **"Agent not found" error**:
  - Ensure `.claude/agents/` directory exists
  - Check agent name spelling matches exactly
  - Run `ls .claude/agents/` to see available agents

#### Template Generation Issues

- **"Template not found" error**:
  - Run `./templates/build-template.sh` first
  - Check for 15 generated templates: `ls templates/*-template.regent`
  - Ensure you have execute permissions: `chmod +x templates/build-template.sh`

#### RLHF Scoring Issues

- **Consistently getting negative scores**:
  - Check for external dependencies in domain layer
  - Verify REPLACE/WITH syntax in refactoring steps
  - Use `npx tsx validate-template.ts` before execution

#### MCP Connection Issues

- **"MCP server connection failed"**:
  - Check status: `claude mcp list`
  - Restart server: `claude mcp remove serena && claude mcp add serena ...`
  - Verify API keys for Context7

#### TypeScript Errors

- **"Cannot find module" errors**:
  - Run `npm install` to ensure all dependencies
  - Check TypeScript version: `npx tsc --version` (should be >= 5.0.0)
  - Clear TypeScript cache: `npx tsc --build --clean`

## 🔌 MCP Server Integration (Advanced Setup)

### Essential MCP Servers for Development

Enhance your Claude Code experience with these powerful MCP servers:

#### 🔍 Chrome DevTools MCP - E2E Testing & Performance (HIGHLY RECOMMENDED)

```bash
# Install Chrome DevTools for automated testing and debugging
claude mcp add chrome-devtools -- npx chrome-devtools-mcp@latest

# Optional flags:
# --channel=canary    # Use Chrome Canary
# --headless=true     # Run in headless mode
# --isolated=true     # Use isolated user data directory

# Features:
# - Performance tracing and Core Web Vitals analysis
# - E2E automation (form filling, clicks, navigation)
# - Network monitoring and API validation
# - Visual testing with screenshots
# - Console debugging and script evaluation
# - CPU/Network emulation for real-world testing
```

**Purpose**: Validates Clean Architecture implementation in runtime conditions and ensures proper layer boundaries.

#### 📝 Serena MCP - Semantic Code Understanding

```bash
# Install Serena for semantic code navigation
claude mcp add serena -- uvx --from git+https://github.com/oraios/serena serena-mcp-server

# Features:
# - Semantic symbol search
# - Code pattern detection
# - Architecture validation
# - Memory persistence
```

#### Context7 MCP - Up-to-date Documentation

```bash
# Install Context7 for latest library docs
claude mcp add context7 -- npx -y @upstash/context7-mcp --api-key YOUR_API_KEY

# Features:
# - Real-time documentation
# - Library version support
# - Code examples
# - API references
```

#### Verify Installation

```bash
# List installed servers
claude mcp list

# Check specific server
claude mcp get serena
claude mcp get context7
```

## 💬 Support

- **Issues**: [GitHub Issues](https://github.com/thiagobutignon/spec-kit-clean-archicteture/issues)
- **Discussions**: [GitHub Discussions](https://github.com/thiagobutignon/spec-kit-clean-archicteture/discussions)
- **Documentation**: [Wiki](https://github.com/thiagobutignon/spec-kit-clean-archicteture/wiki)

---

<div align="center">
  <strong>🏗️ AI-assisted Clean Architecture Implementation</strong>
  <br>
  <sub>With template-based generation, AI guidance notes, and RLHF validation</sub>
</div><|MERGE_RESOLUTION|>--- conflicted
+++ resolved
@@ -13,7 +13,6 @@
 
 Spec-Kit Clean Architecture addresses common problems in AI code generation: monolithic files (>200 lines) and absence of architectural structure. The system combines modular scaffolding with template-based generation, following Clean Architecture, DDD, TDD, and SOLID principles to produce maintainable code.
 
-<<<<<<< HEAD
 ## 🚀 Quick Start
 
 ### Installation
@@ -159,46 +158,6 @@
 - ✅ **Zero architectural debt** - Clean Architecture enforced always
 - ✅ **Incremental adoption** - Add features without affecting existing code
 
-## 🔧 Technical Approach
-
-### Problem Statement
-
-Current AI code generation typically produces:
-
-- **Monolithic files**: 200+ line files with mixed responsibilities
-- **Architectural inconsistency**: No structural enforcement or patterns
-- **Variable quality**: Same input may generate different output quality
-
-### Solution: Scaffolding + AI Generation Hybrid
-
-#### 1. **Scaffolding as Starting Point**
-
-- Initialize projects with modular scaffolding for CRUDs and recurring functionalities
-- AI adapts templates creatively, inserting only necessary code
-- `.regent` templates provide base architectural structure
-
-#### 2. **Architecture Compliance**
-
-- **Feature Slice Architecture**: Separation of responsibilities and scalability
-- **Clean Architecture**: Application of SOLID principles and design patterns
-- **Modular structure**: Prevents monolithic files
-
-```yaml
-# Feature slice structure
-features/user/
-├── create-user/          # Atomic use case
-│   ├── domain/          # Interfaces and business rules
-│   ├── data/            # Implementations
-│   ├── presentation/    # Controllers/Components
-│   └── main/            # Dependency injection
-```
-
-#### 3. **Supporting Tools**
-
-- **Serena MCP**: Codebase search and indexing
-- **Context7 MCP**: Updates with current programming practices
-- **Chrome DevTools MCP**: Real-time bug inspection and corrections
-=======
 ## 🔧 Technical Approach
 
 ### Problem Statement
@@ -308,7 +267,28 @@
 | **Learning**     | Static                     | None                  | Continuous improvement via RLHF |
 | **Context**      | Limited                    | AI knowledge only     | Multiple context sources        |
 | **Workflow**     | Manual adaptation          | Ad-hoc                | Structured development process  |
->>>>>>> 8b51485a
+
+#### 2. **Architecture Compliance**
+
+- **Feature Slice Architecture**: Separation of responsibilities and scalability
+- **Clean Architecture**: Application of SOLID principles and design patterns
+- **Modular structure**: Prevents monolithic files
+
+```yaml
+# Feature slice structure
+features/user/
+├── create-user/          # Atomic use case
+│   ├── domain/          # Interfaces and business rules
+│   ├── data/            # Implementations
+│   ├── presentation/    # Controllers/Components
+│   └── main/            # Dependency injection
+```
+
+#### 3. **Supporting Tools**
+
+- **Serena MCP**: Codebase search and indexing
+- **Context7 MCP**: Updates with current programming practices
+- **Chrome DevTools MCP**: Real-time bug inspection and corrections
 
 #### 4. **Structured Development Cycle**
 
